/*
Copyright (C) 2022-2024 ApeCloud Co., Ltd

This file is part of KubeBlocks project

This program is free software: you can redistribute it and/or modify
it under the terms of the GNU Affero General Public License as published by
the Free Software Foundation, either version 3 of the License, or
(at your option) any later version.

This program is distributed in the hope that it will be useful
but WITHOUT ANY WARRANTY; without even the implied warranty of
MERCHANTABILITY or FITNESS FOR A PARTICULAR PURPOSE.  See the
GNU Affero General Public License for more details.

You should have received a copy of the GNU Affero General Public License
along with this program.  If not, see <http://www.gnu.org/licenses/>.
*/

package cluster

import (
	"compress/gzip"
	"fmt"
	"slices"
	"strings"

	"github.com/pkg/errors"
	"golang.org/x/exp/maps"
	"helm.sh/helm/v3/pkg/action"
	"helm.sh/helm/v3/pkg/chart"
	"helm.sh/helm/v3/pkg/chart/loader"
	"helm.sh/helm/v3/pkg/chartutil"
	"helm.sh/helm/v3/pkg/releaseutil"
	"k8s.io/apimachinery/pkg/util/json"
	"k8s.io/kube-openapi/pkg/validation/spec"
	"k8s.io/kube-openapi/pkg/validation/strfmt"
	"k8s.io/kube-openapi/pkg/validation/validate"

	"github.com/apecloud/kbcli/pkg/util/helm"
)

type SchemaPropName string

// the common schema property name
const (
	VersionSchemaProp SchemaPropName = "version"
)

type ChartInfo struct {
	// Schema is the cluster parent helm chart schema, used to render the command flag
	Schema *spec.Schema

	// SubSchema is the sub chart schema, used to render the command flag
	SubSchema *spec.Schema

	// SubChartName is the name (alias if exists) of the sub chart
	SubChartName string

	// ClusterDef is the cluster definition
	ClusterDef string

	// ComponentDef refer cluster component.spec[x].ComponentDef
	ComponentDef []string

	// Chart is the cluster helm chart object
	Chart *chart.Chart

	// Alias is the alias of the cluster chart, will be used as the command alias
	Alias string
}

func BuildChartInfo(t ClusterType) (*ChartInfo, error) {
	var err error

	c := &ChartInfo{}
	// load helm chart from embed tgz file
	if err = loadHelmChart(c, t); err != nil {
		return nil, err
	}

	if c.Chart.Schema != nil {
		if err = c.BuildClusterSchema(); err != nil {
			return nil, err
		}
	}

	return c, nil
}

// GetManifests gets the cluster manifests
func GetManifests(c *chart.Chart, skipSchemaValidation bool, namespace, name, kubeVersion string, values map[string]interface{}) (map[string]string, error) {
	// get the helm chart manifest
	actionCfg, err := helm.NewActionConfig(helm.NewConfig(namespace, "", "", false))
	if err != nil {
		return nil, err
	}
	actionCfg.Log = func(format string, v ...interface{}) {
		fmt.Printf(format, v...)
	}

	// Parse Kubernetes version to fit the helm action config.
	//
	// We must set a valid Kubernetes version to render the manifests, otherwise
	// helm will use a fake one that will cause the .Capabilities.KubeVersion.GitVersion
	// return the fake version that is not expected.
	v, err := chartutil.ParseKubeVersion(kubeVersion)
	if err != nil {
		return nil, err
	}

	client := action.NewInstall(actionCfg)
	client.DryRun = true
	client.Replace = true
	client.ClientOnly = true
	client.ReleaseName = name
	client.Namespace = namespace
	client.KubeVersion = v
	client.SkipSchemaValidation = skipSchemaValidation

	rel, err := client.Run(c, values)
	if err != nil {
		return nil, err
	}
	return releaseutil.SplitManifests(rel.Manifest), nil
}

// BuildClusterSchema build the schema for the given cluster chart.
func (c *ChartInfo) BuildClusterSchema() error {
	var err error
	cht := c.Chart
	buildSchema := func(bs []byte) (*spec.Schema, error) {
<<<<<<< HEAD
		if bs == nil {
=======
		if len(bs) == 0 {
>>>>>>> 2e2279f8
			return nil, nil
		}
		schema := &spec.Schema{}
		if err = json.Unmarshal(bs, schema); err != nil {
			return nil, errors.Wrapf(err, "failed to build schema for engine %s", cht.Name())
		}
		return schema, nil
	}

	// build cluster schema
	if c.Schema, err = buildSchema(cht.Schema); err != nil {
		return err
	}

	if len(cht.Dependencies()) == 0 {
		return nil
	}

	// build extra schema in sub chart, now, we only support one sub chart
	subChart := cht.Dependencies()[0]
	c.SubChartName = subChart.Name()
	if c.SubSchema, err = buildSchema(subChart.Schema); err != nil {
		return err
	}

	// if sub chart has alias, we should use alias instead of chart name
	for _, dep := range cht.Metadata.Dependencies {
		if dep.Name != c.SubChartName {
			continue
		}

		if dep.Alias != "" {
			c.SubChartName = dep.Alias
		}
	}

	return nil
}

// ValidateValues validates the given values against the schema.
func ValidateValues(c *ChartInfo, values map[string]interface{}) error {
	validateFn := func(s *spec.Schema, values map[string]interface{}) error {
		if s == nil {
			return nil
		}
		v := validate.NewSchemaValidator(s, nil, "", strfmt.Default)
		err := v.Validate(values).AsError()
		if err != nil {
			// the default error message is like "cpu in body should be a multiple of 0.5"
			// the "in body" is not necessary, so we remove it
			errMsg := strings.ReplaceAll(err.Error(), " in body", "")
			return errors.New(errMsg)
		}
		return nil
	}

	if err := validateFn(c.Schema, values); err != nil {
		return err
	}
	return validateFn(c.SubSchema, values)
}

func loadHelmChart(ci *ChartInfo, t ClusterType) error {
	// cf references cluster config
	cf, ok := ClusterTypeCharts[t]
	if !ok {
		return fmt.Errorf("failed to find the helm chart of %s", t)
	}
	file, err := cf.loadChart()
	if err != nil {
		return err
	}
	defer file.Close()

	c, err := loader.LoadArchive(file)
	if err != nil {
		if errors.Is(err, gzip.ErrHeader) {
			return fmt.Errorf("file '%s' does not appear to be a valid chart file (details: %s)", cf.getChartFileName(), err)
		}
	}

	if c == nil {
		return fmt.Errorf("failed to load cluster helm chart %s", t)
	}

	ci.Chart = c
	ci.Alias = cf.getAlias()
	return nil
}

func SupportedTypes() []ClusterType {
	types := maps.Keys(ClusterTypeCharts)
	slices.SortFunc(types, func(i, j ClusterType) int {
		return strings.Compare(i.String(), j.String())
	})
	return types
}

func (s SchemaPropName) String() string {
	return string(s)
}<|MERGE_RESOLUTION|>--- conflicted
+++ resolved
@@ -130,11 +130,7 @@
 	var err error
 	cht := c.Chart
 	buildSchema := func(bs []byte) (*spec.Schema, error) {
-<<<<<<< HEAD
-		if bs == nil {
-=======
 		if len(bs) == 0 {
->>>>>>> 2e2279f8
 			return nil, nil
 		}
 		schema := &spec.Schema{}
