--- conflicted
+++ resolved
@@ -437,9 +437,6 @@
 	}
 
 	getSecretVal := func(secret *corev1.Secret, key string) (string, error) {
-		if secret == nil {
-			return "", nil
-		}
 		val, ok := secret.Data[key]
 		if !ok {
 			return "", fmt.Errorf("failed to find the cluster %s", key)
@@ -456,11 +453,7 @@
 		}
 	}
 	// 0.8 API connect
-<<<<<<< HEAD
 	if secret == nil && compDef != nil && comp != nil {
-=======
-	if secret == nil && compDef != nil {
->>>>>>> 2b83f09a
 		for _, account := range compDef.Spec.SystemAccounts {
 			if !account.InitAccount {
 				continue
